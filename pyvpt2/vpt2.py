# Library imports:
<<<<<<< HEAD
from statistics import harmonic_mean
=======
>>>>>>> d0a1784d
import psi4
import numpy as np
import itertools
from typing import Any, Dict, Iterator, List, Optional, TYPE_CHECKING, Tuple, Union
from psi4.driver.driver_findif import _findif_schema_to_wfn
from qcelemental.models import AtomicResult
import logging

#Local imports:
from . import quartic
from .constants import *
<<<<<<< HEAD
from . import logconf

logger = logging.getLogger(__name__)

def harmonic(mol: psi4.core.Molecule, options: Dict) -> Dict:
=======

def harmonic(mol, options):
>>>>>>> d0a1784d
    """
    harmonic: performs harmonic analysis and parses normal modes

    mol: psi4 molecule object
    options: program options dictionary

    harm: harmonic results dictionary
    """

    method = options["METHOD"]
    plan = psi4.hessian(method, dertype=options["FD"], molecule=mol, return_plan = True)
    return plan

def process_harmonic(wfn):

    frequency_analysis = psi4.vibanal_wfn(wfn)
    omega = frequency_analysis["omega"].data
    modes = frequency_analysis["x"].data
    kforce = frequency_analysis["k"].data
    trv = frequency_analysis["TRV"].data
    q = frequency_analysis["q"].data
    n_modes = len(trv)

    omega = omega.real
    omega_au = omega * wave_to_hartree
    kforce_au = kforce * mdyneA_to_hartreebohr
    modes_unitless = np.copy(modes)
    gamma = omega_au / kforce_au
    v_ind = []

    for i in range(n_modes):
        if trv[i] == "V" and omega[i] != 0.0:
            modes_unitless[:, i] *= np.sqrt(gamma[i])
            v_ind.append(i)
        else:
            modes_unitless[:, i] *= 0.0

    zpve = np.sum(list(omega[i] for i in v_ind)) / 2

    harm = {}
    harm["E0"] = wfn.energy() # Energy
    harm["G0"] = wfn.gradient().np # Gradient
    harm["H0"] = wfn.hessian().np # Hessian
    harm["omega"] = omega # Frequencies (cm-1)
    harm["modes"] = modes # Un mass weighted normal modes
    harm["v_ind"] = v_ind # Indices of vibrational modes
    harm["n_modes"] = n_modes # Number of vibrational modes
    harm["modes_unitless"] = modes_unitless # Unitless normal modes, used for displacements
    harm["gamma"] = gamma # Unitless scaling factor
    harm["q"] = q # Normalized, mass weighted normal modes, used for coord transformations
    harm["zpve"] = zpve # Zero point vibrational correction 

    return harm


def coriolis(mol: psi4.core.Molecule, q: np.ndarray) -> Tuple[np.ndarray, np.ndarray]:
    """
    coriolis: calculates coriolis coupling constants

    mol: psi4 molecule object
    harm: harmonic results dictionary

    zeta: coriolis coupling constants
    B: equilibrium rotational constants
    """

    n_atom = mol.natom()
    # Need to use inertia_tensor() to preserve ordering of axes
    inertiavals, inertiavecs  = np.linalg.eig(mol.inertia_tensor().np)
    # FIXME: ignoring divide error not working; should find a better way to handle linear mols
    with np.errstate(divide = 'ignore'):
        B = np.where(inertiavals == 0.0, 0.0, h / (8 * np.pi ** 2 * c * inertiavals))
    B /= kg_to_amu * meter_to_bohr ** 2

    Mxa = np.matmul(inertiavecs, np.matmul(np.array([[0, 0, 0], [0, 0, 1], [0, -1, 0]]), inertiavecs.T))
    Mya = np.matmul(inertiavecs, np.matmul(np.array([[0, 0, -1], [0, 0, 0], [1, 0, 0]]), inertiavecs.T))
    Mza = np.matmul(inertiavecs, np.matmul(np.array([[0, 1, 0], [-1, 0, 0], [0, 0, 0]]), inertiavecs.T))

    Mx = np.kron(np.eye(mol.natom()), Mxa)
    My = np.kron(np.eye(mol.natom()), Mya)
    Mz = np.kron(np.eye(mol.natom()), Mza)

    zeta = np.zeros((3, 3 * n_atom, 3 * n_atom))
    zeta[0, :, :] = np.matmul(np.transpose(q), np.matmul(Mx, q))
    zeta[1, :, :] = np.matmul(np.transpose(q), np.matmul(My, q))
    zeta[2, :, :] = np.matmul(np.transpose(q), np.matmul(Mz, q))

    return zeta, B


def vpt2(mol, options=None):
    """
    vpt2: performs vibrational pertubration theory calculation

    mol: psi4 molecule object
    options: program options dictionary

    omega: harmonic frequencies
    anharmonic: vpt2 anharmonic corrections
    """

    if options is None:
        options = {}

    options = {k.upper(): v for k, v in sorted(options.items())}

    if "DISP_SIZE" not in options:
        options["DISP_SIZE"] = 0.02
    if "METHOD" not in options:
        options["METHOD"] = "SCF"
    if "FD" not in options:
        options["FD"] = "HESSIAN"
    if "FERMI" not in options:
        options["FERMI"] = True
    if "FERMI_OMEGA_THRESH" not in options:
        options["FERMI_OMEGA_THRESH"] = 200
    if "FERMI_K_THRESH" not in options:
        options["FERMI_K_THRESH"] = 1

    mol.move_to_com()
    mol.fix_com(True)
    mol.fix_orientation(True)
    rotor_type = mol.rotor_type()

    #logconf.init_logging("vpt2_test")

    if (rotor_type in ["RT_LINEAR", "RT_ASYMMETRIC_TOP"]) == False:
        print("Error: pyVPT2 can only be run on linear or asymmetric top molecules.")
        print("Rotor type is " + rotor_type)
        return {}

    plan = harmonic(mol, options)
    if options.get("RETURN_PLAN", False):
        return plan
    else:
        with psi4.p4util.hold_options_state():
            plan.compute()
        harmonic_result = plan.get_results()

    plan = vpt2_from_harmonic(harmonic_result, options)
    plan.compute()
    quartic_result = plan.get_results()
    result_dict = process_vpt2(quartic_result, options)

    return result_dict

def vpt2_from_harmonic(harmonic_result: AtomicResult, options):

<<<<<<< HEAD
    wfn = _findif_schema_to_wfn(harmonic_result)
    harm = process_harmonic(wfn)
    mol = wfn.molecule()

    method = options.pop("METHOD")
    kwargs = {"options": options, "harm": harm}
    plan = quartic.task_planner(method=method, molecule=mol, **kwargs)
    
    return plan
=======
    print("\n\nCubic (cm-1):")
    for [i,j,k] in itertools.product(v_ind, repeat=3):
        if abs(phi_ijk[i, j, k]) > 10:
            print(i + 1, j + 1, k + 1, "    ", phi_ijk[i, j, k])

    phi_ijk = quartic.check_cubic(phi_ijk, harm)

    print("\nQuartic (cm-1):")
    for [i,j] in itertools.product(v_ind, repeat=2):
        if abs(phi_iijj[i, j]) > 10:
            print(i + 1, i + 1, j + 1, j + 1, "    ", phi_iijj[i, j])

    phi_iijj = quartic.check_quartic(phi_iijj, harm)

    print("\nB Rotational Constants (cm-1)")
    print(B[0], B[1], B[2], sep='    ')

    print("\nCoriolis Constants (cm-1):")
    for [i,j,k] in itertools.product(range(3), v_ind, v_ind):
        if abs(zeta[i, j, k]) > 1e-5:
            print(i + 1, j + 1, k + 1, "    ", zeta[i, j, k])
>>>>>>> d0a1784d

def identify_fermi(omega, phi_ijk, n_modes, v_ind, options):
    # Identify Fermi resonances:
    fermi1 = np.zeros((n_modes, n_modes), dtype=int) # 2*ind1 = ind2
    fermi2 = np.zeros((n_modes, n_modes, n_modes), dtype=int) # ind1 + ind2 = ind3
    fermi_chi_list = np.zeros((n_modes, n_modes), dtype=int) # list of deperturbed chi constants
    delta_omega_threshold = options["FERMI_OMEGA_THRESH"]
    delta_K_threshold = options["FERMI_K_THRESH"]

    if options["FERMI"]:
        print("\nIdentifying Fermi resonances... ")
        for [i, j] in itertools.permutations(v_ind, 2):
            d_omega = abs(2*omega[i] - omega[j])
            if d_omega <=  delta_omega_threshold:
                d_K = phi_ijk[i,i,j]**4 / (256*d_omega**3)
                if d_K >= delta_K_threshold:
                    fermi1[i,j] = True
                    fermi2[i,i,j] = True
                    fermi_chi_list[i,i] = True
                    fermi_chi_list[i,j] = True
                    print("Detected 2(" + str(i+1) + ") = " + str(j+1) + ", d_omega = " + str(d_omega) + ", d_K = " + str(d_K))

        for [i, j, k] in itertools.permutations(v_ind,3):
            d_omega = abs(omega[i] + omega[j] - omega[k])
            if d_omega <= delta_omega_threshold:
                d_K = phi_ijk[i,j,k]**4 / (64* d_omega**3)
                if d_K >= delta_K_threshold:
                    fermi2[i,j,k] = True
                    fermi_chi_list[i,j] = True
                    fermi_chi_list[i,k] = True
                    fermi_chi_list[j,k] = True
                    if fermi2[j,i,k]: continue    # only print once for each resonance
                    print("Detected " + str(i+1) + " + " + str(j+1) + " = " + str(k+1) + ", d_omega = " + str(d_omega) + ", d_K = " + str(d_K))

    if np.sum(fermi_chi_list) == 0:
        print("None detected.")

    return fermi1, fermi2, fermi_chi_list

def process_vpt2(quartic_result: AtomicResult, options):

    mol = psi4.core.Molecule.from_schema(quartic_result.molecule.dict())
    findifrec = quartic_result.extras["findif_record"]
    phi_ijk = findifrec["reference"]["phi_ijk"]
    phi_iijj = findifrec["reference"]["phi_iijj"]

    harm = findifrec["harm"]
    omega = harm["omega"]
    v_ind = harm["v_ind"]
    n_modes = harm["n_modes"]

    zeta, B = coriolis(mol, harm['q'])
    rotor_type = mol.rotor_type()
    fermi1, fermi2, fermi_chi_list = identify_fermi(omega, phi_ijk, n_modes, v_ind, options)

    chi = np.zeros((n_modes, n_modes))
    chi0 = 0.0

    for i in v_ind:

        chi0 += phi_iijj[i, i]
        chi0 -= (7 / 9) * phi_ijk[i, i, i] ** 2 / omega[i]

        for j in v_ind:
            if i == j:
                chi[i, i] = phi_iijj[i, i]

                for k in v_ind:
                    if fermi1[i,k]:
                        temp = (phi_ijk[i, i, k] ** 2 ) / 2 
                        temp *= (1 / (2 * omega[i] + omega[k]) + 4 / omega[k])
                        chi[i,i] -= temp
                    else:
                        temp = ((8 * omega[i] ** 2 - 3 * omega[k] ** 2) * phi_ijk[i, i, k] ** 2)
                        temp /= (omega[k] * (4 * omega[i] ** 2 - omega[k] ** 2))
                        chi[i, i] -=  temp 

                chi[i, i] /= 16

            else:
                chi0 += 3 * omega[i]* phi_ijk[i, j, j] ** 2 / (4 * omega[j] ** 2 - omega[i] ** 2)
                chi[i, j] = phi_iijj[i, j]
                rot = 0
                for b_ind in range(0, 3):
                    rot += B[b_ind] * (zeta[b_ind, i, j]) ** 2

                chi[i, j] += (4 * (omega[i] ** 2 + omega[j] ** 2) / (omega[i] * omega[j]) * rot)

                for k in v_ind:
                    chi[i, j] -= (phi_ijk[i, i, k] * phi_ijk[j, j, k]) / omega[k]

                    if fermi2[i, j, k]:
                        delta = 1 / (omega[i] + omega[j] + omega[k])
                        delta += 1 / (-omega[i] + omega[j] + omega[k])
                        delta += 1 / (omega[i] - omega[j] + omega[k])
                        chi[i, j] += (phi_ijk[i, j, k] ** 2) * delta / 2

                    elif fermi2[j, k, i]:
                        delta = 1 / (omega[i] + omega[j] + omega[k])
                        delta += 1 / (omega[i] + omega[j] - omega[k])
                        delta += 1 / (omega[i] - omega[j] + omega[k])
                        chi[i, j] += (phi_ijk[i, j, k] ** 2) * delta / 2

                    elif fermi2[k, i, j]:
                        delta = 1 / (omega[i] + omega[j] + omega[k])
                        delta += 1 / (-omega[i] + omega[j] + omega[k])
                        delta += 1 / (omega[i] + omega[j] - omega[k])
                        chi[i, j] += (phi_ijk[i, j, k] ** 2) * delta / 2

                    else:
                        delta = omega[i] + omega[j] - omega[k]
                        delta *= omega[i] + omega[j] + omega[k]
                        delta *= omega[i] - omega[j] + omega[k]
                        delta *= omega[i] - omega[j] - omega[k]
                        temp = 2 * omega[k] * (omega[i] ** 2 + omega[j] ** 2 - omega[k] ** 2)
                        chi[i, j] +=  temp * phi_ijk[i, j, k] ** 2 / delta

                    if (j > i) and (k > j):
                        chi0 -=  16 * (omega[i] * omega[j] * omega[k] * phi_ijk[i, j, k] ** 2) / delta

                chi[i, j] /= 4

    for b_ind in range(3):
        if rotor_type == "RT_LINEAR": continue
        zeta_sum = 0
        for [i,j] in itertools.combinations(v_ind, 2):
            zeta_sum += (zeta[b_ind, i, j])**2
        chi0 -= 16 * B[b_ind] * (1 + 2*zeta_sum)

    chi0 /= 64

    zpve = chi0
    for i in v_ind:
        zpve += (1 / 2) * (omega[i] + (1 / 2) * chi[i, i])
        for j in v_ind:
            if j > i:
                zpve += (1 / 4) * chi[i, j]

    print("\nAnharmonic Constants (cm-1)")
    rows = [[i+1, j+1, '*' * fermi_chi_list[i,j], chi[i, j]] for [i,j] in itertools.combinations_with_replacement(v_ind,2)]
    for row in rows:
        print("{: >2} {: >2} {: >1} {: >10.4f}".format(*row))

    anharmonic = np.zeros(n_modes)
    overtone = np.zeros(n_modes)
    band = np.zeros((n_modes, n_modes))

    for i in v_ind:
        anharmonic[i] = 2 * chi[i, i]
        overtone[i] = 6 * chi[i,i]

        for j in v_ind:
            if j == i: continue
            anharmonic[i] += 0.5 * chi[i, j]
            overtone[i] += chi[i, j]

    for [i, j] in itertools.combinations(v_ind, 2):
        band[i, j] = 2 * chi[i, i] + 2 * chi[j, j] + 2 * chi[i, j]
        for k in v_ind:
            if k == i: continue
            elif k == j: continue
            band[i, j] += 0.5 * (chi[i,k] + chi[j,k])
        band[j, i] = band[i, j]
    
    result_dict = {}
    result_dict["Harmonic Freq"] = omega.tolist()
    result_dict["Freq Correction"] = anharmonic.tolist()
    result_dict["Anharmonic Freq"] = (omega + anharmonic).tolist()
    result_dict["Harmonic ZPVE"] = harm["zpve"]
    result_dict["ZPVE Correction"] = zpve - harm["zpve"]
    result_dict["Anharmonic ZPVE"] = zpve
    result_dict["Quartic Schema"] = quartic_result.dict()

    print_result(result_dict, v_ind)

    return result_dict

def print_result(result_dict: Dict, v_ind):

    omega = result_dict["Harmonic Freq"]
    anharmonic = result_dict["Anharmonic Freq"]
    harm_zpve = result_dict["Harmonic ZPVE"]
    zpve = result_dict["Anharmonic ZPVE"]
    phi_ijk = result_dict["Quartic Schema"]["extras"]["findif_record"]["reference"]["phi_ijk"]
    phi_iijj = result_dict["Quartic Schema"]["extras"]["findif_record"]["reference"]["phi_iijj"]

    print("\n\nCubic (cm-1):")
    for [i,j,k] in itertools.product(v_ind, repeat=3):
        if abs(phi_ijk[i, j, k]) > 10:
            print(i + 1, j + 1, k + 1, "    ", phi_ijk[i, j, k])

    print("\nQuartic (cm-1):")
    for [i,j] in itertools.product(v_ind, repeat=2):
        if abs(phi_iijj[i, j]) > 10:
            print(i + 1, i + 1, j + 1, j + 1, "    ", phi_iijj[i, j])

    # print("\nB Rotational Constants (cm-1)")
    # print(B[0], B[1], B[2], sep='    ')

    #print("\nCoriolis Constants (cm-1):")
    #for [i,j,k] in itertools.product(range(3), v_ind, v_ind):
        #if abs(zeta[i, j, k]) > 1e-5:
            #print(i + 1, j + 1, k + 1, "    ", zeta[i, j, k])

    #print("\nVPT2 analysis complete...")
    print("\nFundamentals (cm-1):")
    header = ["", "Harmonic", "Anharmonic", "Anharmonic"]
    header2 = ["Mode", "Frequency", "Correction", "Frequency"]
    rows = [[i+1, omega[i], anharmonic[i], omega[i] + anharmonic[i]] for i in v_ind]
    print("{: >8} {: >20} {: >20} {: >20}".format(*header))
    print("{: >8} {: >20} {: >20} {: >20}".format(*header2))
    for row in rows:
        print("{: >8} {: >20.4f} {: >20.4f} {: >20.4f}".format(*row))


    #print("\nOvertones (cm-1):")
    #header = ["", "", "Harmonic", "Anharmonic", "Anharmonic"]
    #header2 = ["", "Mode", "Frequency", "Correction", "Frequency"]
    #rows = [[2, i+1, 2*omega[i], overtone[i], 2*omega[i] + overtone[i]] for i in v_ind]
    #print("{: >3} {: >4} {: >20} {: >20} {: >20}".format(*header))
    #print("{: >3} {: >4} {: >20} {: >20} {: >20}".format(*header2))
    #for row in rows:
        #print("{: >3} {: >4} {: >20.4f} {: >20.4f} {: >20.4f}".format(*row))

    #print("\nCombination Bands (cm-1):")
    #header = ["", "" , "Harmonic", "Anharmonic", "Anharmonic"]
    #header2 = ["", "Mode", "Frequency", "Correction", "Frequency"]
    #rows = [[i+1, j+1, omega[i] + omega[j], band[i,j], omega[i] + omega[j] + band[i,j]] for [i, j] in itertools.combinations(v_ind,2)]
    #print("{: >3} {: >4} {: >20} {: >20} {: >20}".format(*header))
    #print("{: >3} {: >4} {: >20} {: >20} {: >20}".format(*header2))
    #for row in rows:
        #print("{: >3} {: >4} {: >20.4f} {: >20.4f} {: >20.4f}".format(*row))

    print("\nZero-Point Vibrational Energy:")
    header = ["", "Harmonic", "Anharmonic", "Anharmonic"]
    header2 = ["", "ZPVE", "Correction", "ZPVE"]
    unit_list = [["cm-1:", 1], ["kcal/mol:", wave_to_kcal], ["kJ/mol:", wave_to_kj]]
    rows = [[unit_label, factor * harm_zpve, factor * (zpve - harm_zpve), factor * zpve] for [unit_label, factor] in unit_list]
    print("{: >9} {: >20} {: >20} {: >20}".format(*header))
    print("{: >9} {: >20} {: >20} {: >20}".format(*header2))
    for row in rows:
        print("{: >9} {: >20.4f} {: >20.4f} {: >20.4f}".format(*row))<|MERGE_RESOLUTION|>--- conflicted
+++ resolved
@@ -1,8 +1,4 @@
 # Library imports:
-<<<<<<< HEAD
-from statistics import harmonic_mean
-=======
->>>>>>> d0a1784d
 import psi4
 import numpy as np
 import itertools
@@ -14,16 +10,11 @@
 #Local imports:
 from . import quartic
 from .constants import *
-<<<<<<< HEAD
 from . import logconf
 
 logger = logging.getLogger(__name__)
 
 def harmonic(mol: psi4.core.Molecule, options: Dict) -> Dict:
-=======
-
-def harmonic(mol, options):
->>>>>>> d0a1784d
     """
     harmonic: performs harmonic analysis and parses normal modes
 
@@ -172,7 +163,6 @@
 
 def vpt2_from_harmonic(harmonic_result: AtomicResult, options):
 
-<<<<<<< HEAD
     wfn = _findif_schema_to_wfn(harmonic_result)
     harm = process_harmonic(wfn)
     mol = wfn.molecule()
@@ -182,29 +172,6 @@
     plan = quartic.task_planner(method=method, molecule=mol, **kwargs)
     
     return plan
-=======
-    print("\n\nCubic (cm-1):")
-    for [i,j,k] in itertools.product(v_ind, repeat=3):
-        if abs(phi_ijk[i, j, k]) > 10:
-            print(i + 1, j + 1, k + 1, "    ", phi_ijk[i, j, k])
-
-    phi_ijk = quartic.check_cubic(phi_ijk, harm)
-
-    print("\nQuartic (cm-1):")
-    for [i,j] in itertools.product(v_ind, repeat=2):
-        if abs(phi_iijj[i, j]) > 10:
-            print(i + 1, i + 1, j + 1, j + 1, "    ", phi_iijj[i, j])
-
-    phi_iijj = quartic.check_quartic(phi_iijj, harm)
-
-    print("\nB Rotational Constants (cm-1)")
-    print(B[0], B[1], B[2], sep='    ')
-
-    print("\nCoriolis Constants (cm-1):")
-    for [i,j,k] in itertools.product(range(3), v_ind, v_ind):
-        if abs(zeta[i, j, k]) > 1e-5:
-            print(i + 1, j + 1, k + 1, "    ", zeta[i, j, k])
->>>>>>> d0a1784d
 
 def identify_fermi(omega, phi_ijk, n_modes, v_ind, options):
     # Identify Fermi resonances:

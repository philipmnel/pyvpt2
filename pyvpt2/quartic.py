--- conflicted
+++ resolved
@@ -12,10 +12,6 @@
 from psi4.driver.driver_cbs import CompositeComputer, composite_procedures
 from psi4.driver.task_planner import _expand_cbs_methods
 
-<<<<<<< HEAD
-
-=======
->>>>>>> d0a1784d
 # Local imports:
 from .constants import wave_to_hartree
 
@@ -29,37 +25,7 @@
     check_cubic: checks cubic force constants for any numerical inconsistencies;
     prints results to output file
 
-<<<<<<< HEAD
     phi_ijk: array of cubic force constants
-=======
-    modes = harm["modes_unitless"]
-    disp_size = options["DISP_SIZE"]
-
-    disp_geom = mol.geometry().np
-    for i in disp:
-        disp_geom += modes[:, i].reshape(-1, 3) * disp_size * disp[i]
-
-    disp_mol = mol.clone()
-    disp_mol.set_geometry(psi4.core.Matrix.from_array(disp_geom))
-    disp_mol.reinterpret_coordentry(False)
-
-    parent_group = mol.point_group()
-    disp_group = disp_mol.find_highest_point_group()
-    new_bits = parent_group.bits() & disp_group.bits()
-    new_symm_string = psi4.qcdb.PointGroup.bits_to_full_name(new_bits)
-    disp_mol.reset_point_group(new_symm_string)          
-    disp_mol.update_geometry()
-
-    return disp_mol
-
-
-def disp_energy(mol, disp, harm, options):
-    """
-    disp_energy: displaces a molecule along a set of normal mode and returns the energy
-
-    mol: psi4 molecule object
-    disp: key of normal modes
->>>>>>> d0a1784d
     harm: harmonic results dictionary
     """
 
@@ -384,7 +350,6 @@
 
     return phi_ijk, phi_iijj
 
-<<<<<<< HEAD
 class QuarticComputer(BaseComputer):
 
     molecule: Any
@@ -587,62 +552,4 @@
     else:
         logger.info(
             f'PLANNING FD:  dermode={dermode} keywords={keywords} kw={kwargs}')
-        return QuarticComputer(**packet, **kwargs)
-=======
-def check_cubic(phi_ijk, harm):
-    """
-    check_cubic: checks cubic force constants for any numerical inconsistencies;
-    prints results to output file
-
-    phi_ijk: array of cubic force constants
-    harm: harmonic results dictionary
-    """
-
-    v_ind = harm["v_ind"]
-
-    no_inconsistency = True
-
-    print("Checking for numerical inconsistencies in cubic terms...")
-    for unique_ijk in itertools.combinations_with_replacement(v_ind, 3):
-        for [ind1, ind2] in itertools.combinations(set(itertools.permutations(unique_ijk, 3)), 2):
-            diff = abs(phi_ijk[ind1] - phi_ijk[ind2])
-            if diff >= 1.0:
-                print(ind1, ind2, diff)
-                no_inconsistency = False
-
-    if no_inconsistency:
-        print("No inconsistencies found")
-
-    sym_phi_ijk = np.zeros_like(phi_ijk)
-    for ijk_permutes in itertools.permutations(range(3)):
-        sym_phi_ijk += phi_ijk.transpose(ijk_permutes)
-
-    return sym_phi_ijk / 6
-
-def check_quartic(phi_iijj, harm):
-    """
-    check_quartic: checks quartic force constants for any numerical inconsistencies;
-    prints results to output file
-
-    phi_iijj: array of quartic force constants
-    harm: harmonic results dictionary
-    """
-
-    v_ind = harm["v_ind"]
-    
-    no_inconsistency = True
-
-    print("Checking for numerical inconsistencies in quartic terms...")
-    for unique_ij in itertools.combinations_with_replacement(v_ind, 2):
-        for [ind1, ind2] in itertools.combinations(set(itertools.permutations(unique_ij, 2)), 2):
-            diff = abs(phi_iijj[ind1] - phi_iijj[ind2])
-            if diff >= 1.0:
-                print(ind1, ind2, diff)
-                no_inconsistency = False
-
-    if no_inconsistency:
-        print("No inconsistencies found")
-
-    phi_iijj = 0.5 * (phi_iijj + phi_iijj.T)
-    return phi_iijj
->>>>>>> d0a1784d
+        return QuarticComputer(**packet, **kwargs)